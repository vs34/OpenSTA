--- conflicted
+++ resolved
@@ -67,11 +67,8 @@
 #include "Latches.hh"
 #include "Crpr.hh"
 #include "Genclks.hh"
-<<<<<<< HEAD
 #include "modification/StaInterface.hh"    // Mod
-=======
 #include "Variables.hh"
->>>>>>> ce98bde1
 
 namespace sta {
 
